<!--
SPDX-FileCopyrightText: Copyright (c) 2024-2025 NVIDIA CORPORATION & AFFILIATES. All rights reserved.
SPDX-License-Identifier: Apache-2.0

Licensed under the Apache License, Version 2.0 (the "License");
you may not use this file except in compliance with the License.
You may obtain a copy of the License at

http://www.apache.org/licenses/LICENSE-2.0

Unless required by applicable law or agreed to in writing, software
distributed under the License is distributed on an "AS IS" BASIS,
WITHOUT WARRANTIES OR CONDITIONS OF ANY KIND, either express or implied.
See the License for the specific language governing permissions and
limitations under the License.
-->

# NVIDIA Dynamo

[![License](https://img.shields.io/badge/License-Apache_2.0-blue.svg)](https://opensource.org/licenses/Apache-2.0)
[![GitHub Release](https://img.shields.io/github/v/release/ai-dynamo/dynamo)](https://github.com/ai-dynamo/dynamo/releases/latest)
[![Discord](https://dcbadge.limes.pink/api/server/D92uqZRjCZ?style=flat)](https://discord.gg/nvidia-dynamo)

| **[Support Matrix](support_matrix.md)** | **[Guides](docs/guides)** | **[Architecture and Features](docs/architecture.md)** | **[APIs](lib/bindings/python/README.md)** | **[SDK](deploy/dynamo/sdk/README.md)** |

NVIDIA Dynamo is a high-throughput low-latency inference framework designed for serving generative AI and reasoning models in multi-node distributed environments. Dynamo is designed to be inference engine agnostic (supports TRT-LLM, vLLM, SGLang or others) and captures LLM-specific capabilities such as:

- **Disaggregated prefill & decode inference** – Maximizes GPU throughput and facilitates trade off between throughput and latency.
- **Dynamic GPU scheduling** – Optimizes performance based on fluctuating demand
- **LLM-aware request routing** – Eliminates unnecessary KV cache re-computation
- **Accelerated data transfer** – Reduces inference response time using NIXL.
- **KV cache offloading** – Leverages multiple memory hierarchies for higher system throughput

Built in Rust for performance and in Python for extensibility, Dynamo is fully open-source and driven by a transparent, OSS (Open Source Software) first development approach.

### Installation

The following examples require a few system level packages.
Recommended to use Ubuntu 24.04 with a x86_64 CPU. See [support_matrix.md](support_matrix.md)

```
apt-get update
DEBIAN_FRONTEND=noninteractive apt-get install -yq python3-dev python3-pip python3-venv libucx0
python3 -m venv venv
source venv/bin/activate

pip install ai-dynamo[all]
```

### Building the Dynamo Base Image

Although not needed for local development, deploying your Dynamo pipelines to Kubernetes will require you to build and push a Dynamo base image to your container registry. You can use any container registry of your choice, such as:
- Docker Hub (docker.io)
- NVIDIA NGC Container Registry (nvcr.io)
- Any private registry

Here's how to build it:

```bash
export CI_REGISTRY_IMAGE=<your-registry>
export CI_COMMIT_SHA=<your-tag>

earthly --push +dynamo-base-docker --CI_REGISTRY_IMAGE=$CI_REGISTRY_IMAGE --CI_COMMIT_SHA=$CI_COMMIT_SHA
```

After building, you can use this image by setting the `DYNAMO_IMAGE` environment variable to point to your built image:
```bash
export DYNAMO_IMAGE=<your-registry>/dynamo-base-docker:<your-tag>
```

### Running and Interacting with an LLM Locally

To run a model and interact with it locally you can call `dynamo
run` with a hugging face model. `dynamo run` supports several backends
including: `mistralrs`, `sglang`, `vllm`, and `tensorrtllm`.

#### Example Command

```
dynamo run out=vllm deepseek-ai/DeepSeek-R1-Distill-Llama-8B
```

```
? User › Hello, how are you?
✔ User · Hello, how are you?
Okay, so I'm trying to figure out how to respond to the user's greeting. They said, "Hello, how are you?" and then followed it with "Hello! I'm just a program, but thanks for asking." Hmm, I need to come up with a suitable reply. ...
```

### LLM Serving

Dynamo provides a simple way to spin up a local set of inference
components including:

- **OpenAI Compatible Frontend** – High performance OpenAI compatible http api server written in Rust.
- **Basic and Kv Aware Router** – Route and load balance traffic to a set of workers.
- **Workers** – Set of pre-configured LLM serving engines.

To run a minimal configuration you can use a pre-configured
example.

#### Start Dynamo Distributed Runtime Services

First start the Dynamo Distributed Runtime services:

```bash
docker compose -f deploy/docker-compose.yml up -d
```
#### Start Dynamo LLM Serving Components

Next serve a minimal configuration with an http server, basic
round-robin router, and a single worker.

```bash
cd examples/llm
dynamo serve graphs.agg:Frontend -f configs/agg.yaml
```

#### Send a Request

```bash
curl localhost:8000/v1/chat/completions   -H "Content-Type: application/json"   -d '{
    "model": "deepseek-ai/DeepSeek-R1-Distill-Llama-8B",
    "messages": [
    {
        "role": "user",
        "content": "Hello, how are you?"
    }
    ],
    "stream":false,
  }' | jq
    "max_tokens": 300
```

### Local Development

<<<<<<< HEAD
If you use vscode or cursor, we have a .devcontainer folder built on [Microsofts Extension](https://code.visualstudio.com/docs/devcontainers/containers). For instructions see the [ReadMe](.devcontainer/README.md) for more details.

Otherwise, to develop locally, we recommend working inside of the container
=======
#### Container

To develop locally, we recommend working inside of the container
>>>>>>> e7a49b03

```bash
./container/build.sh
./container/run.sh -it --mount-workspace

cargo build --release
mkdir -p /workspace/deploy/dynamo/sdk/src/dynamo/sdk/cli/bin
cp /workspace/target/release/http /workspace/deploy/dynamo/sdk/src/dynamo/sdk/cli/bin
cp /workspace/target/release/llmctl /workspace/deploy/dynamo/sdk/src/dynamo/sdk/cli/bin
cp /workspace/target/release/dynamo-run /workspace/deploy/dynamo/sdk/src/dynamo/sdk/cli/bin

uv pip install -e .
```

#### Devcontainer Environment

For a consistent development environment, you can use the provided devcontainer configuration. This requires:
- [Docker](https://www.docker.com/products/docker-desktop)
- [VS Code](https://code.visualstudio.com/) with the [Dev Containers extension](https://marketplace.visualstudio.com/items?itemName=ms-vscode-remote.remote-containers)

To use the devcontainer:
1. Open the project in VS Code
2. Click on the button in the bottom-left corner
3. Select "Reopen in Container"

This will build and start a container with all the necessary dependencies for Dynamo development.


#### Conda Environment

Alternately, you can use a conda environment

```bash
conda activate <ENV_NAME>

pip install nixl # Or install https://github.com/ai-dynamo/nixl from source

cargo build --release

# To install ai-dynamo-runtime from source
cd lib/bindings/python
pip install .

cd ../../../
pip install .[all]

# To test
docker compose -f deploy/docker-compose.yml up -d
cd examples/llm
dynamo serve graphs.agg:Frontend -f configs/agg.yaml
```<|MERGE_RESOLUTION|>--- conflicted
+++ resolved
@@ -133,15 +133,9 @@
 
 ### Local Development
 
-<<<<<<< HEAD
 If you use vscode or cursor, we have a .devcontainer folder built on [Microsofts Extension](https://code.visualstudio.com/docs/devcontainers/containers). For instructions see the [ReadMe](.devcontainer/README.md) for more details.
 
 Otherwise, to develop locally, we recommend working inside of the container
-=======
-#### Container
-
-To develop locally, we recommend working inside of the container
->>>>>>> e7a49b03
 
 ```bash
 ./container/build.sh
@@ -155,19 +149,6 @@
 
 uv pip install -e .
 ```
-
-#### Devcontainer Environment
-
-For a consistent development environment, you can use the provided devcontainer configuration. This requires:
-- [Docker](https://www.docker.com/products/docker-desktop)
-- [VS Code](https://code.visualstudio.com/) with the [Dev Containers extension](https://marketplace.visualstudio.com/items?itemName=ms-vscode-remote.remote-containers)
-
-To use the devcontainer:
-1. Open the project in VS Code
-2. Click on the button in the bottom-left corner
-3. Select "Reopen in Container"
-
-This will build and start a container with all the necessary dependencies for Dynamo development.
 
 
 #### Conda Environment

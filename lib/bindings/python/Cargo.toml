--- conflicted
+++ resolved
@@ -45,11 +45,8 @@
 async-openai = { version = "0.29.0" }
 async-stream = { version = "0.3" }
 async-trait = { version = "0.1" }
-<<<<<<< HEAD
 derive-getters = "0.5"
-=======
 either = { version = "1.13", features = ["serde"] }
->>>>>>> d4b5414a
 futures = { version = "0.3" }
 once_cell = { version = "1.20.3" }
 serde = { version = "1" }

--- conflicted
+++ resolved
@@ -31,10 +31,6 @@
                 "ms-python.python",
                 "rust-lang.rust-analyzer",
                 "tamasfe.even-better-toml",
-<<<<<<< HEAD
-                "github.copilot",
-=======
->>>>>>> 9b72c197
                 "ms-azuretools.vscode-docker",
                 "donjayamanne.githistory",
                 "waderyan.gitblame",

# SPDX-FileCopyrightText: Copyright (c) 2024-2025 NVIDIA CORPORATION & AFFILIATES. All rights reserved.
# SPDX-License-Identifier: Apache-2.0

ARG BASE_IMAGE="nvcr.io/nvidia/cuda-dl-base"
ARG BASE_IMAGE_TAG="25.01-cuda12.8-devel-ubuntu24.04"
ARG RELEASE_BUILD
ARG RUNTIME_IMAGE="nvcr.io/nvidia/cuda"
ARG RUNTIME_IMAGE_TAG="12.8.1-runtime-ubuntu24.04"
ARG MANYLINUX_IMAGE="quay.io/pypa/manylinux_2_28_x86_64"
ARG GENAI_PERF_TAG="25d0188713adc47868d6b3f22426375237a90529"

FROM ${BASE_IMAGE}:${BASE_IMAGE_TAG} AS nixl_base
WORKDIR /opt/nixl
# Add a cache hint that only changes when the nixl commit changes
ARG NIXL_COMMIT
# This line acts as a cache key - it only changes when NIXL_COMMIT changes
RUN echo "NIXL commit: ${NIXL_COMMIT}" > /opt/nixl/commit.txt
# Copy the nixl source
COPY --from=nixl . .

##################################
########## Build Image ###########
##################################

FROM ${BASE_IMAGE}:${BASE_IMAGE_TAG} AS build

USER root

### NIXL SETUP ###

ARG MOFED_VERSION=24.10-1.1.4.0
ARG PYTHON_VERSION=3.12
ARG NSYS_URL=https://developer.nvidia.com/downloads/assets/tools/secure/nsight-systems/2025_1/
ARG NSYS_PKG=NsightSystems-linux-cli-public-2025.1.1.131-3554042.deb

RUN apt-get update -y && apt-get -y install curl \
    git \
    libnuma-dev \
    numactl \
    wget \
    autotools-dev \
    automake \
    libtool \
    libz-dev \
    libiberty-dev \
    flex \
    build-essential \
    cmake \
    libibverbs-dev \
    libgoogle-glog-dev \
    libgtest-dev \
    libjsoncpp-dev \
    libpython3-dev \
    libboost-all-dev \
    libssl-dev \
    libgrpc-dev \
    libgrpc++-dev \
    libprotobuf-dev \
    libclang-dev \
    protobuf-compiler-grpc \
    pybind11-dev \
    python3-full \
    python3-pip \
    python3-numpy \
    etcd-server \
    net-tools \
    pciutils \
    libpci-dev \
    vim \
    tmux \
    screen \
    ibverbs-utils \
    libibmad-dev

RUN apt-get install -y linux-tools-common linux-tools-generic ethtool iproute2
RUN apt-get install -y dkms linux-headers-generic
RUN apt-get install -y meson ninja-build uuid-dev gdb

RUN apt install -y libglib2.0-0
RUN wget ${NSYS_URL}${NSYS_PKG} &&\
    apt install -y ./${NSYS_PKG} &&\
    rm ${NSYS_PKG}

RUN cd /usr/local/src && \
    curl -fSsL "https://content.mellanox.com/ofed/MLNX_OFED-${MOFED_VERSION}/MLNX_OFED_LINUX-${MOFED_VERSION}-ubuntu24.04-x86_64.tgz" -o mofed.tgz && \
    tar -xf /usr/local/src/mofed.tgz && \
    cd MLNX_OFED_LINUX-* && \
    apt-get update && apt-get install -y --no-install-recommends \
    ./DEBS/libibverbs* ./DEBS/ibverbs-providers* ./DEBS/librdmacm* ./DEBS/libibumad* && \
    rm -rf /var/lib/apt/lists/* /usr/local/src/* mofed.tgz

ENV LIBRARY_PATH=$LIBRARY_PATH:/usr/local/cuda/lib64 \
    LD_LIBRARY_PATH=$LD_LIBRARY_PATH:/usr/local/cuda/lib64

ENV LIBRARY_PATH=$LIBRARY_PATH:/usr/local/lib \
    LD_LIBRARY_PATH=$LD_LIBRARY_PATH:/usr/local/lib

WORKDIR /workspace
RUN git clone https://github.com/NVIDIA/gdrcopy.git
RUN PREFIX=/usr/local DESTLIB=/usr/local/lib make -C /workspace/gdrcopy lib_install
RUN cp gdrcopy/src/libgdrapi.so.2.* /usr/lib/x86_64-linux-gnu/
RUN ldconfig

ARG UCX_VERSION=v1.18.0

RUN cd /usr/local/src && \
    curl -fSsL "https://github.com/openucx/ucx/tarball/${UCX_VERSION}" | tar xz && \
    cd openucx-ucx* && \
    ./autogen.sh && ./configure     \
    --enable-shared             \
    --disable-static            \
    --disable-doxygen-doc       \
    --enable-optimizations      \
    --enable-cma                \
    --enable-devel-headers      \
    --with-cuda=/usr/local/cuda \
    --with-verbs                \
    --with-dm                   \
    --with-gdrcopy=/usr/local   \
    --enable-mt                 \
    --with-mlx5-dv &&           \
    make -j &&                      \
    make -j install-strip &&        \
    ldconfig

ENV LD_LIBRARY_PATH=/usr/lib:$LD_LIBRARY_PATH
ENV CPATH=/usr/include:$CPATH
ENV PATH=/usr/bin:$PATH
ENV PKG_CONFIG_PATH=/usr/lib/pkgconfig:$PKG_CONFIG_PATH
SHELL ["/bin/bash", "-c"]

WORKDIR /workspace

ENV LD_LIBRARY_PATH=/usr/local/ompi/lib:$LD_LIBRARY_PATH
ENV CPATH=/usr/local/ompi/include:$CPATH
ENV PATH=/usr/local/ompi/bin:$PATH
ENV PKG_CONFIG_PATH=/usr/local/ompi/lib/pkgconfig:$PKG_CONFIG_PATH

# Copy nixl source, and use commit hash as cache hint
COPY --from=nixl_base /opt/nixl /opt/nixl
COPY --from=nixl_base /opt/nixl/commit.txt /opt/nixl/commit.txt
RUN cd /opt/nixl && \
    mkdir build && \
    meson setup build/ --prefix=/usr/local/nixl && \
    cd build/ && \
    ninja && \
    ninja install

ENV LD_LIBRARY_PATH=/usr/local/nixl/lib/x86_64-linux-gnu/:$LD_LIBRARY_PATH
ENV PYTHONPATH=/usr/local/nixl/lib/python3/dist-packages/:/opt/nixl/test/python/:$PYTHONPATH
ENV UCX_TLS=^cuda_ipc
ENV NIXL_PLUGIN_DIR=/usr/local/nixl/lib/x86_64-linux-gnu/plugins

RUN ls -l /usr/local/nixl/
RUN ls -l /usr/local/nixl/include/

RUN ls /opt/nixl

# Install utilities
RUN apt update -y && apt install -y git wget curl nvtop tmux vim
# nats
RUN wget https://github.com/nats-io/nats-server/releases/download/v2.10.24/nats-server-v2.10.24-amd64.deb && \
    dpkg -i nats-server-v2.10.24-amd64.deb && rm nats-server-v2.10.24-amd64.deb
# etcd
ENV ETCD_VERSION="v3.5.18"
RUN wget https://github.com/etcd-io/etcd/releases/download/$ETCD_VERSION/etcd-$ETCD_VERSION-linux-amd64.tar.gz -O /tmp/etcd.tar.gz && \
    mkdir -p /usr/local/bin/etcd && \
    tar -xvf /tmp/etcd.tar.gz -C /usr/local/bin/etcd --strip-components=1 && \
    rm /tmp/etcd.tar.gz
ENV PATH=/usr/local/bin/etcd/:$PATH


### VIRTUAL ENVIRONMENT SETUP ###

# Install uv and create virtualenv
COPY --from=ghcr.io/astral-sh/uv:latest /uv /uvx /bin/
RUN mkdir /opt/dynamo && \
    uv venv /opt/dynamo/venv --python 3.12

# Activate virtual environment
ENV VIRTUAL_ENV=/opt/dynamo/venv
ENV PATH="${VIRTUAL_ENV}/bin:${PATH}"

# Common dependencies
RUN --mount=type=bind,source=./container/deps/requirements.txt,target=/tmp/requirements.txt \
    uv pip install --requirement /tmp/requirements.txt

# Install patched vllm - keep this early in Dockerfile to avoid
# rebuilds from unrelated source code changes
ARG VLLM_REF="0.7.2"
ARG VLLM_PATCH="vllm_v${VLLM_REF}-dynamo-kv-disagg-patch.patch"
ARG VLLM_PATCHED_PACKAGE_NAME="ai_dynamo_vllm"
ARG VLLM_PATCHED_PACKAGE_VERSION="0.7.2.post1"
RUN --mount=type=bind,source=./container/deps/,target=/tmp/deps \
    mkdir /tmp/vllm && \
    uv pip install pip wheel && \
    python -m pip download --only-binary=:all: --no-deps --dest /tmp/vllm vllm==v${VLLM_REF} && \
    cd /tmp/vllm && \
    wheel unpack *.whl && \
    cd vllm-${VLLM_REF}/ && \
    patch -p1 < /tmp/deps/vllm/${VLLM_PATCH} && \
    # Rename the package from vllm to ai_dynamo_vllm
    mv vllm-${VLLM_REF}.dist-info ${VLLM_PATCHED_PACKAGE_NAME}-${VLLM_PATCHED_PACKAGE_VERSION}.dist-info && \
    sed -i "s/^Name: vllm/Name: ${VLLM_PATCHED_PACKAGE_NAME}/g" ${VLLM_PATCHED_PACKAGE_NAME}-${VLLM_PATCHED_PACKAGE_VERSION}.dist-info/METADATA && \
    sed -i "s/^Version: ${VLLM_REF}/Version: ${VLLM_PATCHED_PACKAGE_VERSION}/g" ${VLLM_PATCHED_PACKAGE_NAME}-${VLLM_PATCHED_PACKAGE_VERSION}.dist-info/METADATA && \
    # Update wheel tag from linux_x86_64 to manylinux1_x86_64 in WHEEL file
    sed -i 's/Tag: cp38-abi3-linux_x86_64/Tag: cp38-abi3-manylinux1_x86_64/g' ${VLLM_PATCHED_PACKAGE_NAME}-${VLLM_PATCHED_PACKAGE_VERSION}.dist-info/WHEEL && \
    # Also update the tag in RECORD file to match
    sed -i "s/-cp38-abi3-linux_x86_64.whl/-cp38-abi3-manylinux1_x86_64.whl/g" ${VLLM_PATCHED_PACKAGE_NAME}-${VLLM_PATCHED_PACKAGE_VERSION}.dist-info/RECORD && \
    mkdir -p /workspace/dist && \
    wheel pack . --dest-dir /workspace/dist && \
    uv pip install /workspace/dist/${VLLM_PATCHED_PACKAGE_NAME}-*.whl

# Install test dependencies
RUN --mount=type=bind,source=./container/deps/requirements.test.txt,target=/tmp/requirements.txt \
    uv pip install --requirement /tmp/requirements.txt

# ### MISC UTILITY SETUP ###

# Finish pyright install
RUN pyright --help > /dev/null 2>&1

# Enable Git operations in the /workspace directory
RUN printf "[safe]\n      directory=/workspace\n" > /root/.gitconfig

RUN ln -sf /bin/bash /bin/sh

### BUILDS ###

# Rust build/dev dependencies
RUN apt update -y && \
    apt install --no-install-recommends -y \
    build-essential \
    protobuf-compiler \
    cmake \
    libssl-dev \
    pkg-config

ENV RUSTUP_HOME=/usr/local/rustup \
    CARGO_HOME=/usr/local/cargo \
    PATH=/usr/local/cargo/bin:$PATH \
    RUST_VERSION=1.86.0 \
    RUSTARCH=x86_64-unknown-linux-gnu

RUN wget --tries=3 --waitretry=5 "https://static.rust-lang.org/rustup/archive/1.28.1/${RUSTARCH}/rustup-init" && \
    echo "a3339fb004c3d0bb9862ba0bce001861fe5cbde9c10d16591eb3f39ee6cd3e7f *rustup-init" | sha256sum -c - && \
    chmod +x rustup-init && \
    ./rustup-init -y --no-modify-path --profile minimal --default-toolchain $RUST_VERSION --default-host ${RUSTARCH} && \
    rm rustup-init && \
    chmod -R a+w $RUSTUP_HOME $CARGO_HOME

# Working directory
WORKDIR /workspace

# Copy Python wheel configuration files
COPY pyproject.toml /workspace/
COPY README.md /workspace/
COPY LICENSE /workspace/
COPY Cargo.toml /workspace/
COPY Cargo.lock /workspace/
COPY rust-toolchain.toml /workspace/

COPY lib/ /workspace/lib/
COPY components /workspace/components
COPY launch /workspace/launch

ARG CARGO_BUILD_JOBS
# Set CARGO_BUILD_JOBS to 16 if not provided
# This is to prevent cargo from building $(nproc) jobs in parallel,
# which might exceed the number of opened files limit.
ENV CARGO_BUILD_JOBS=${CARGO_BUILD_JOBS:-16}

ENV CARGO_TARGET_DIR=/workspace/target

RUN cargo install cargo-edit

RUN --mount=type=bind,source=./.git,target=/workspace/.git \
    VERSION_STRING=$(versioningit) && \
    cargo set-version --workspace $VERSION_STRING && \
    cargo set-version --workspace --manifest-path lib/bindings/python/Cargo.toml $VERSION_STRING && \
    cargo build --release --locked --features mistralrs,sglang,vllm,python && \
    cargo doc --no-deps && \
    cp target/release/dynamo-run /usr/local/bin && \
    cp target/release/http /usr/local/bin && \
    cp target/release/llmctl /usr/local/bin && \
    cp target/release/metrics /usr/local/bin && \
    cp target/release/mock_worker /usr/local/bin

COPY deploy/dynamo/sdk /workspace/deploy/dynamo/sdk
<<<<<<< HEAD
# Build dynamo wheel
RUN --mount=type=bind,source=./.git,target=/workspace/.git \
    source /opt/dynamo/venv/bin/activate && \
    cd /workspace/lib/bindings/python && \
    uv build --wheel --out-dir /workspace/dist && \
    uv pip install /workspace/dist/ai_dynamo_runtime*cp312*.whl && \
    cd /workspace && \
    uv build --wheel --out-dir /workspace/dist && \
    uv pip install /workspace/dist/ai_dynamo*any.whl

# Package the bindings
RUN mkdir -p /opt/dynamo/bindings/wheels && \
    mkdir /opt/dynamo/bindings/lib && \
    cp dist/ai_dynamo*cp312*.whl /opt/dynamo/bindings/wheels/. && \
    cp target/release/libdynamo_llm_capi.so /opt/dynamo/bindings/lib/. && \
    cp -r lib/bindings/c/include /opt/dynamo/bindings/.
=======
COPY deploy/dynamo/api-store /workspace/deploy/dynamo/api-store
>>>>>>> e7a49b03

# Tell vllm to use the Dynamo LLM C API for KV Cache Routing
ENV VLLM_KV_CAPI_PATH="/opt/dynamo/bindings/lib/libdynamo_llm_capi.so"

# Copy launch banner
RUN --mount=type=bind,source=./container/launch_message.txt,target=/workspace/launch_message.txt \
    sed '/^#\s/d' /workspace/launch_message.txt > ~/.launch_screen && \
    echo "cat ~/.launch_screen" >> ~/.bashrc

CMD []

###################################
####### WHEEL BUILD STAGE #########
###################################

# Build the wheel in the manylinux environment
FROM ${MANYLINUX_IMAGE} AS wheel_builder
ARG CARGO_BUILD_JOBS
# Set CARGO_BUILD_JOBS to 16 if not provided
# This is to prevent cargo from building $(nproc) jobs in parallel,
# which might exceed the number of opened files limit.
ENV CARGO_BUILD_JOBS=${CARGO_BUILD_JOBS:-16}
# Use build arg RELEASE_BUILD = true to generate wheels for Python 3.10, 3.11 and 3.12.
ARG RELEASE_BUILD
WORKDIR /workspace

RUN yum update -y \
    && yum install -y protobuf-compiler \
    || yum install -y https://raw.repo.almalinux.org/almalinux/8.10/AppStream/x86_64/os/Packages/protobuf-3.5.0-15.el8.x86_64.rpm \
    https://raw.repo.almalinux.org/almalinux/8.10/AppStream/x86_64/os/Packages/protobuf-compiler-3.5.0-15.el8.x86_64.rpm \
    && yum clean all \
    && rm -rf /var/cache/yum

ENV RUSTUP_HOME=/usr/local/rustup \
    CARGO_HOME=/usr/local/cargo \
    PATH=/usr/local/cargo/bin:$PATH \
    CARGO_TARGET_DIR=/workspace/target

COPY --from=build /workspace /workspace
COPY --from=build $RUSTUP_HOME $RUSTUP_HOME
COPY --from=build $CARGO_HOME $CARGO_HOME

# Copy uv from build and build wheel in virtualenv
RUN mkdir /opt/dynamo && \
    uv venv /opt/dynamo/venv --python 3.12

# Activate virtual environment
ENV VIRTUAL_ENV=/opt/dynamo/venv
ENV PATH="${VIRTUAL_ENV}/bin:${PATH}"
ENV PATH="$PATH:/usr/local/bin"

# Build dynamo wheel
RUN source /opt/dynamo/venv/bin/activate && \
    cd /workspace/lib/bindings/python && \
    uv build --wheel --out-dir /workspace/dist --python 3.12 && \
    if [ "$RELEASE_BUILD" = "true" ]; then \
        uv build --wheel --out-dir /workspace/dist --python 3.11 && \
        uv build --wheel --out-dir /workspace/dist --python 3.10; \
    fi && \
    cd /workspace && \
    uv build --wheel --out-dir /workspace/dist

#######################################
########## CI Minimum Image ###########
#######################################
FROM build AS ci_minimum

COPY . /workspace
COPY --from=wheel_builder /workspace/dist/ /workspace/dist/

# Package the bindings
RUN mkdir -p /opt/dynamo/bindings/wheels && \
    mkdir /opt/dynamo/bindings/lib && \
    cp dist/ai_dynamo*cp312*.whl /opt/dynamo/bindings/wheels/. && \
    cp target/release/libdynamo_llm_capi.so /opt/dynamo/bindings/lib/. && \
    cp -r lib/bindings/c/include /opt/dynamo/bindings/.

RUN uv pip install /workspace/dist/ai_dynamo_runtime*cp312*.whl && \
    uv pip install /workspace/dist/ai_dynamo*any.whl

##########################################
########## Perf Analyzer Image ###########
##########################################
FROM ${BASE_IMAGE}:${BASE_IMAGE_TAG} AS perf_analyzer

ARG GENAI_PERF_TAG

WORKDIR /workspace

# Build and install Perf Analyzer for benchmarking
RUN apt-get update -y && apt-get -y install cmake g++ libssl-dev python3 rapidjson-dev zlib1g-dev
RUN git clone https://github.com/triton-inference-server/perf_analyzer.git
RUN git -C perf_analyzer checkout ${GENAI_PERF_TAG}
RUN mkdir perf_analyzer/build
RUN cmake -B perf_analyzer/build -S perf_analyzer -D TRITON_ENABLE_PERF_ANALYZER_OPENAI=ON
RUN cmake --build perf_analyzer/build -- -j8
RUN mkdir bin &&  \
    cp -r perf_analyzer/build/perf_analyzer/src/perf-analyzer-build /workspace/bin/

########################################
########## Development Image ###########
########################################
FROM ci_minimum AS dev

ARG GENAI_PERF_TAG

COPY --from=perf_analyzer /workspace/bin/perf-analyzer-build/ /perf/bin
COPY --from=perf_analyzer /workspace/perf_analyzer /perf_analyzer
ENV PATH="/perf/bin:${PATH}"

# Install genai-perf for benchmarking
RUN uv pip install "git+https://github.com/triton-inference-server/perf_analyzer.git@${GENAI_PERF_TAG}#subdirectory=genai-perf"
RUN uv pip uninstall tritonclient

COPY . /workspace

ENTRYPOINT ["/opt/nvidia/nvidia_entrypoint.sh"]

CMD []

####################################
########## Runtime Image ###########
####################################

FROM ${RUNTIME_IMAGE}:${RUNTIME_IMAGE_TAG} AS runtime

WORKDIR /workspace
ENV DYNAMO_HOME=/workspace
ENV VIRTUAL_ENV=/opt/dynamo/venv

# Copy NIXL
COPY --from=build /usr/local/nixl /usr/local/nixl
ENV LD_LIBRARY_PATH=/usr/local/nixl/lib/x86_64-linux-gnu/:$LD_LIBRARY_PATH
ENV PYTHONPATH=/usr/local/nixl/lib/python3/dist-packages/:/opt/nixl/test/python/:$PYTHONPATH

# Setup the python environment
COPY --from=ghcr.io/astral-sh/uv:latest /uv /uvx /bin/
RUN apt-get update && \
    DEBIAN_FRONTEND=noninteractive apt-get install -y --no-install-recommends python3-dev && \
    rm -rf /var/lib/apt/lists/* && \
    uv venv $VIRTUAL_ENV --python 3.12 && \
    echo "source $VIRTUAL_ENV/bin/activate" >> ~/.bashrc

# Install the wheels
COPY --from=wheel_builder /workspace/dist/*.whl wheelhouse/
RUN uv pip install ai-dynamo[vllm] --find-links wheelhouse  && \
    rm -r wheelhouse

# Tell vllm to use the Dynamo LLM C API for KV Cache Routing
ENV VLLM_KV_CAPI_PATH="/opt/dynamo/bindings/lib/libdynamo_llm_capi.so"

# Copy launch banner
RUN --mount=type=bind,source=./container/launch_message.txt,target=/workspace/launch_message.txt \
    sed '/^#\s/d' /workspace/launch_message.txt > ~/.launch_screen && \
    echo "cat ~/.launch_screen" >> ~/.bashrc

# Copy examples
COPY ./examples examples/

ENTRYPOINT [ "/usr/bin/bash" ]
CMD []<|MERGE_RESOLUTION|>--- conflicted
+++ resolved
@@ -287,26 +287,7 @@
     cp target/release/mock_worker /usr/local/bin
 
 COPY deploy/dynamo/sdk /workspace/deploy/dynamo/sdk
-<<<<<<< HEAD
-# Build dynamo wheel
-RUN --mount=type=bind,source=./.git,target=/workspace/.git \
-    source /opt/dynamo/venv/bin/activate && \
-    cd /workspace/lib/bindings/python && \
-    uv build --wheel --out-dir /workspace/dist && \
-    uv pip install /workspace/dist/ai_dynamo_runtime*cp312*.whl && \
-    cd /workspace && \
-    uv build --wheel --out-dir /workspace/dist && \
-    uv pip install /workspace/dist/ai_dynamo*any.whl
-
-# Package the bindings
-RUN mkdir -p /opt/dynamo/bindings/wheels && \
-    mkdir /opt/dynamo/bindings/lib && \
-    cp dist/ai_dynamo*cp312*.whl /opt/dynamo/bindings/wheels/. && \
-    cp target/release/libdynamo_llm_capi.so /opt/dynamo/bindings/lib/. && \
-    cp -r lib/bindings/c/include /opt/dynamo/bindings/.
-=======
 COPY deploy/dynamo/api-store /workspace/deploy/dynamo/api-store
->>>>>>> e7a49b03
 
 # Tell vllm to use the Dynamo LLM C API for KV Cache Routing
 ENV VLLM_KV_CAPI_PATH="/opt/dynamo/bindings/lib/libdynamo_llm_capi.so"
